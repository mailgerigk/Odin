--- conflicted
+++ resolved
@@ -1114,11 +1114,7 @@
 	SYS_landlock_add_rule : uintptr : 445
 	SYS_landlock_restrict_self : uintptr : 446
 	SYS_memfd_secret : uintptr : 447
-<<<<<<< HEAD
-} else when ODIN_ARCH == .arm {
-=======
 } else when ODIN_ARCH == .arm32 { // TODO
->>>>>>> 33895b6d
 	SYS_restart_syscall : uintptr : 0
 	SYS_exit : uintptr : 1
 	SYS_fork : uintptr : 2
