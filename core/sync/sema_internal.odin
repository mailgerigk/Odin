--- conflicted
+++ resolved
@@ -6,21 +6,6 @@
 
 when #config(ODIN_SYNC_SEMA_USE_FUTEX, true) {
 	_Sema :: struct {
-<<<<<<< HEAD
-		sema: Atomic_Sema,
-	}
-
-	_sema_post :: proc(s: ^Sema, count := 1) {
-		atomic_sema_post(&s.impl.sema, count)
-	}
-
-	_sema_wait :: proc(s: ^Sema) {
-		atomic_sema_wait(&s.impl.sema)
-	}
-
-	_sema_wait_with_timeout :: proc(s: ^Sema, duration: time.Duration) -> bool {
-		return atomic_sema_wait_with_timeout(&s.impl.sema, duration)
-=======
 		atomic: Atomic_Sema,
 	}
 
@@ -34,7 +19,6 @@
 
 	_sema_wait_with_timeout :: proc(s: ^Sema, duration: time.Duration) -> bool {
 		return atomic_sema_wait_with_timeout(&s.impl.atomic, duration)
->>>>>>> c5982e52
 	}
 } else {
 	_Sema :: struct {
