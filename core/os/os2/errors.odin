--- conflicted
+++ resolved
@@ -30,25 +30,6 @@
 }
 #assert(size_of(Error) == size_of(u64))
 
-<<<<<<< HEAD
-Link_Error :: struct {
-	op:  string,
-	old: string,
-	new: string,
-	err: Error,
-}
-
-link_error_delete :: proc(lerr: Maybe(Link_Error)) {
-	if err, ok := lerr.?; ok {
-		context.allocator = error_allocator()
-		delete(err.op)
-		delete(err.old)
-		delete(err.new)
-	}
-}
-
-=======
->>>>>>> 33895b6d
 
 
 is_platform_error :: proc(ferr: Error) -> (err: i32, ok: bool) {
@@ -58,43 +39,6 @@
 
 
 error_string :: proc(ferr: Error) -> string {
-<<<<<<< HEAD
-	@static general_error_strings := [General_Error]string{
-		.Invalid_Argument  = "invalid argument",
-		.Permission_Denied = "permission denied",
-		.Exist             = "file already exists",
-		.Not_Exist         = "file does not exist",
-		.Closed            = "file already closed",
-		.Timeout           = "i/o timeout",
-	}
-
-	@static io_error_strings := [io.Error]string{
-		.None           = "",
-		.EOF            = "eof",
-		.Unexpected_EOF = "unexpected eof",
-		.Short_Write    = "short write",
-		.Invalid_Write  = "invalid write result",
-		.Short_Buffer   = "short buffer",
-		.No_Progress    = "multiple read calls return no data or error",
-		.Invalid_Whence = "invalid whence",
-		.Invalid_Offset = "invalid offset",
-		.Invalid_Unread = "invalid unread",
-		.Negative_Read  = "negative read",
-		.Negative_Write = "negative write",
-		.Negative_Count = "negative count",
-		.Buffer_Full    = "buffer full",
-		.Unknown        = "unknown i/o error",
-		.Empty          = "empty i/o error",
-	}
-	if ferr == nil {
-		return ""
-	}
-
-	switch err in ferr {
-	case General_Error:  return general_error_strings[err]
-	case io.Error:       return io_error_strings[err]
-	case Platform_Error: return _error_string(err.err)
-=======
 	if ferr == nil {
 		return ""
 	}
@@ -140,7 +84,6 @@
 		}
 	case Platform_Error:
 		return _error_string(i32(e))
->>>>>>> 33895b6d
 	}
 
 	return "unknown error"
